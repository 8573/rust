--- conflicted
+++ resolved
@@ -12,22 +12,14 @@
 use syntax::ext::base;
 use syntax::ext::build::AstBuilder;
 use syntax::parse::token;
-<<<<<<< HEAD
 use syntax_pos;
-=======
 use syntax::tokenstream;
->>>>>>> d59accfb
 
 use std::string::String;
 
 pub fn expand_syntax_ext(cx: &mut base::ExtCtxt,
-<<<<<<< HEAD
                          sp: syntax_pos::Span,
-                         tts: &[ast::TokenTree])
-=======
-                         sp: codemap::Span,
                          tts: &[tokenstream::TokenTree])
->>>>>>> d59accfb
                          -> Box<base::MacResult+'static> {
     let es = match base::get_exprs_from_tts(cx, sp, tts) {
         Some(e) => e,
