// Copyright 2012-2015 The Rust Project Developers. See the COPYRIGHT
// file at the top-level directory of this distribution and at
// http://rust-lang.org/COPYRIGHT.
//
// Licensed under the Apache License, Version 2.0 <LICENSE-APACHE or
// http://www.apache.org/licenses/LICENSE-2.0> or the MIT license
// <LICENSE-MIT or http://opensource.org/licenses/MIT>, at your
// option. This file may not be copied, modified, or distributed
// except according to those terms.

use dep_graph::SerializedDepNodeIndex;
use hir::def_id::{CrateNum, DefId, DefIndex};
use ty::{self, Ty, TyCtxt};
use ty::maps::queries;
use ty::subst::Substs;

use std::hash::Hash;
use syntax_pos::symbol::InternedString;

/// Query configuration and description traits.

pub trait QueryConfig {
    type Key: Eq + Hash + Clone;
    type Value;
}

pub(super) trait QueryDescription<'tcx>: QueryConfig {
    fn describe(tcx: TyCtxt, key: Self::Key) -> String;

    #[inline]
    fn cache_on_disk(_: Self::Key) -> bool {
        false
    }

    fn try_load_from_disk(_: TyCtxt<'_, 'tcx, 'tcx>,
                          _: SerializedDepNodeIndex)
                          -> Option<Self::Value> {
        bug!("QueryDescription::load_from_disk() called for an unsupported query.")
    }
}

impl<'tcx, M: QueryConfig<Key=DefId>> QueryDescription<'tcx> for M {
    default fn describe(tcx: TyCtxt, def_id: DefId) -> String {
        if !tcx.sess.verbose() {
            format!("processing `{}`", tcx.item_path_str(def_id))
        } else {
            let name = unsafe { ::std::intrinsics::type_name::<M>() };
            format!("processing `{}` applied to `{:?}`", name, def_id)
        }
    }
}

impl<'tcx> QueryDescription<'tcx> for queries::is_copy_raw<'tcx> {
    fn describe(_tcx: TyCtxt, env: ty::ParamEnvAnd<'tcx, Ty<'tcx>>) -> String {
        format!("computing whether `{}` is `Copy`", env.value)
    }
}

impl<'tcx> QueryDescription<'tcx> for queries::is_sized_raw<'tcx> {
    fn describe(_tcx: TyCtxt, env: ty::ParamEnvAnd<'tcx, Ty<'tcx>>) -> String {
        format!("computing whether `{}` is `Sized`", env.value)
    }
}

impl<'tcx> QueryDescription<'tcx> for queries::is_freeze_raw<'tcx> {
    fn describe(_tcx: TyCtxt, env: ty::ParamEnvAnd<'tcx, Ty<'tcx>>) -> String {
        format!("computing whether `{}` is freeze", env.value)
    }
}

impl<'tcx> QueryDescription<'tcx> for queries::needs_drop_raw<'tcx> {
    fn describe(_tcx: TyCtxt, env: ty::ParamEnvAnd<'tcx, Ty<'tcx>>) -> String {
        format!("computing whether `{}` needs drop", env.value)
    }
}

impl<'tcx> QueryDescription<'tcx> for queries::layout_raw<'tcx> {
    fn describe(_tcx: TyCtxt, env: ty::ParamEnvAnd<'tcx, Ty<'tcx>>) -> String {
        format!("computing layout of `{}`", env.value)
    }
}

impl<'tcx> QueryDescription<'tcx> for queries::super_predicates_of<'tcx> {
    fn describe(tcx: TyCtxt, def_id: DefId) -> String {
        format!("computing the supertraits of `{}`",
                tcx.item_path_str(def_id))
    }
}

impl<'tcx> QueryDescription<'tcx> for queries::erase_regions_ty<'tcx> {
    fn describe(_tcx: TyCtxt, ty: Ty<'tcx>) -> String {
        format!("erasing regions from `{:?}`", ty)
    }
}

impl<'tcx> QueryDescription<'tcx> for queries::type_param_predicates<'tcx> {
    fn describe(tcx: TyCtxt, (_, def_id): (DefId, DefId)) -> String {
        let id = tcx.hir.as_local_node_id(def_id).unwrap();
        format!("computing the bounds for type parameter `{}`",
                tcx.hir.ty_param_name(id))
    }
}

impl<'tcx> QueryDescription<'tcx> for queries::coherent_trait<'tcx> {
    fn describe(tcx: TyCtxt, def_id: DefId) -> String {
        format!("coherence checking all impls of trait `{}`",
                tcx.item_path_str(def_id))
    }
}

impl<'tcx> QueryDescription<'tcx> for queries::crate_inherent_impls<'tcx> {
    fn describe(_: TyCtxt, k: CrateNum) -> String {
        format!("all inherent impls defined in crate `{:?}`", k)
    }
}

impl<'tcx> QueryDescription<'tcx> for queries::crate_inherent_impls_overlap_check<'tcx> {
    fn describe(_: TyCtxt, _: CrateNum) -> String {
        format!("check for overlap between inherent impls defined in this crate")
    }
}

impl<'tcx> QueryDescription<'tcx> for queries::crate_variances<'tcx> {
    fn describe(_tcx: TyCtxt, _: CrateNum) -> String {
        format!("computing the variances for items in this crate")
    }
}

impl<'tcx> QueryDescription<'tcx> for queries::mir_shims<'tcx> {
    fn describe(tcx: TyCtxt, def: ty::InstanceDef<'tcx>) -> String {
        format!("generating MIR shim for `{}`",
                tcx.item_path_str(def.def_id()))
    }
}

impl<'tcx> QueryDescription<'tcx> for queries::privacy_access_levels<'tcx> {
    fn describe(_: TyCtxt, _: CrateNum) -> String {
        format!("privacy access levels")
    }
}

impl<'tcx> QueryDescription<'tcx> for queries::typeck_item_bodies<'tcx> {
    fn describe(_: TyCtxt, _: CrateNum) -> String {
        format!("type-checking all item bodies")
    }
}

impl<'tcx> QueryDescription<'tcx> for queries::reachable_set<'tcx> {
    fn describe(_: TyCtxt, _: CrateNum) -> String {
        format!("reachability")
    }
}

impl<'tcx> QueryDescription<'tcx> for queries::const_eval<'tcx> {
    fn describe(tcx: TyCtxt, key: ty::ParamEnvAnd<'tcx, (DefId, &'tcx Substs<'tcx>)>) -> String {
        format!("const-evaluating `{}`", tcx.item_path_str(key.value.0))
    }
}

impl<'tcx> QueryDescription<'tcx> for queries::mir_keys<'tcx> {
    fn describe(_: TyCtxt, _: CrateNum) -> String {
        format!("getting a list of all mir_keys")
    }
}

impl<'tcx> QueryDescription<'tcx> for queries::symbol_name<'tcx> {
    fn describe(_tcx: TyCtxt, instance: ty::Instance<'tcx>) -> String {
        format!("computing the symbol for `{}`", instance)
    }

    #[inline]
    fn cache_on_disk(_: Self::Key) -> bool {
        true
    }

    #[inline]
    fn try_load_from_disk<'a>(tcx: TyCtxt<'a, 'tcx, 'tcx>,
                              id: SerializedDepNodeIndex)
                              -> Option<Self::Value> {
        tcx.on_disk_query_result_cache.try_load_query_result(tcx, id)
    }
}

impl<'tcx> QueryDescription<'tcx> for queries::describe_def<'tcx> {
    fn describe(_: TyCtxt, _: DefId) -> String {
        bug!("describe_def")
    }
}

impl<'tcx> QueryDescription<'tcx> for queries::def_span<'tcx> {
    fn describe(_: TyCtxt, _: DefId) -> String {
        bug!("def_span")
    }
}


impl<'tcx> QueryDescription<'tcx> for queries::lookup_stability<'tcx> {
    fn describe(_: TyCtxt, _: DefId) -> String {
        bug!("stability")
    }
}

impl<'tcx> QueryDescription<'tcx> for queries::lookup_deprecation_entry<'tcx> {
    fn describe(_: TyCtxt, _: DefId) -> String {
        bug!("deprecation")
    }
}

impl<'tcx> QueryDescription<'tcx> for queries::item_attrs<'tcx> {
    fn describe(_: TyCtxt, _: DefId) -> String {
        bug!("item_attrs")
    }
}

impl<'tcx> QueryDescription<'tcx> for queries::is_exported_symbol<'tcx> {
    fn describe(_: TyCtxt, _: DefId) -> String {
        bug!("is_exported_symbol")
    }
}

impl<'tcx> QueryDescription<'tcx> for queries::fn_arg_names<'tcx> {
    fn describe(_: TyCtxt, _: DefId) -> String {
        bug!("fn_arg_names")
    }
}

impl<'tcx> QueryDescription<'tcx> for queries::impl_parent<'tcx> {
    fn describe(_: TyCtxt, _: DefId) -> String {
        bug!("impl_parent")
    }
}

impl<'tcx> QueryDescription<'tcx> for queries::trait_of_item<'tcx> {
    fn describe(_: TyCtxt, _: DefId) -> String {
        bug!("trait_of_item")
    }
}

impl<'tcx> QueryDescription<'tcx> for queries::item_body_nested_bodies<'tcx> {
    fn describe(tcx: TyCtxt, def_id: DefId) -> String {
        format!("nested item bodies of `{}`", tcx.item_path_str(def_id))
    }
}

impl<'tcx> QueryDescription<'tcx> for queries::const_is_rvalue_promotable_to_static<'tcx> {
    fn describe(tcx: TyCtxt, def_id: DefId) -> String {
        format!("const checking if rvalue is promotable to static `{}`",
            tcx.item_path_str(def_id))
    }

    #[inline]
    fn cache_on_disk(_: Self::Key) -> bool {
        true
    }

    #[inline]
    fn try_load_from_disk<'a>(tcx: TyCtxt<'a, 'tcx, 'tcx>,
                          id: SerializedDepNodeIndex)
                          -> Option<Self::Value> {
        tcx.on_disk_query_result_cache.try_load_query_result(tcx, id)
    }
}

impl<'tcx> QueryDescription<'tcx> for queries::rvalue_promotable_map<'tcx> {
    fn describe(tcx: TyCtxt, def_id: DefId) -> String {
        format!("checking which parts of `{}` are promotable to static",
                tcx.item_path_str(def_id))
    }
}

impl<'tcx> QueryDescription<'tcx> for queries::is_mir_available<'tcx> {
    fn describe(tcx: TyCtxt, def_id: DefId) -> String {
        format!("checking if item is mir available: `{}`",
            tcx.item_path_str(def_id))
    }
}

impl<'tcx> QueryDescription<'tcx> for queries::trans_fulfill_obligation<'tcx> {
    fn describe(tcx: TyCtxt, key: (ty::ParamEnv<'tcx>, ty::PolyTraitRef<'tcx>)) -> String {
        format!("checking if `{}` fulfills its obligations", tcx.item_path_str(key.1.def_id()))
    }

    #[inline]
    fn cache_on_disk(_: Self::Key) -> bool {
        true
    }

    #[inline]
    fn try_load_from_disk<'a>(tcx: TyCtxt<'a, 'tcx, 'tcx>,
                              id: SerializedDepNodeIndex)
                              -> Option<Self::Value> {
        tcx.on_disk_query_result_cache.try_load_query_result(tcx, id)
    }
}

impl<'tcx> QueryDescription<'tcx> for queries::trait_impls_of<'tcx> {
    fn describe(tcx: TyCtxt, def_id: DefId) -> String {
        format!("trait impls of `{}`", tcx.item_path_str(def_id))
    }
}

impl<'tcx> QueryDescription<'tcx> for queries::is_object_safe<'tcx> {
    fn describe(tcx: TyCtxt, def_id: DefId) -> String {
        format!("determine object safety of trait `{}`", tcx.item_path_str(def_id))
    }
}

impl<'tcx> QueryDescription<'tcx> for queries::is_const_fn<'tcx> {
    fn describe(tcx: TyCtxt, def_id: DefId) -> String {
        format!("checking if item is const fn: `{}`", tcx.item_path_str(def_id))
    }
}

impl<'tcx> QueryDescription<'tcx> for queries::dylib_dependency_formats<'tcx> {
    fn describe(_: TyCtxt, _: CrateNum) -> String {
        "dylib dependency formats of crate".to_string()
    }
}

impl<'tcx> QueryDescription<'tcx> for queries::is_panic_runtime<'tcx> {
    fn describe(_: TyCtxt, _: CrateNum) -> String {
        "checking if the crate is_panic_runtime".to_string()
    }
}

impl<'tcx> QueryDescription<'tcx> for queries::is_compiler_builtins<'tcx> {
    fn describe(_: TyCtxt, _: CrateNum) -> String {
        "checking if the crate is_compiler_builtins".to_string()
    }
}

impl<'tcx> QueryDescription<'tcx> for queries::has_global_allocator<'tcx> {
    fn describe(_: TyCtxt, _: CrateNum) -> String {
        "checking if the crate has_global_allocator".to_string()
    }
}

impl<'tcx> QueryDescription<'tcx> for queries::extern_crate<'tcx> {
    fn describe(_: TyCtxt, _: DefId) -> String {
        "getting crate's ExternCrateData".to_string()
    }
}

impl<'tcx> QueryDescription<'tcx> for queries::lint_levels<'tcx> {
    fn describe(_tcx: TyCtxt, _: CrateNum) -> String {
        format!("computing the lint levels for items in this crate")
    }
}

impl<'tcx> QueryDescription<'tcx> for queries::specializes<'tcx> {
    fn describe(_tcx: TyCtxt, _: (DefId, DefId)) -> String {
        format!("computing whether impls specialize one another")
    }
}

impl<'tcx> QueryDescription<'tcx> for queries::in_scope_traits_map<'tcx> {
    fn describe(_tcx: TyCtxt, _: DefIndex) -> String {
        format!("traits in scope at a block")
    }
}

impl<'tcx> QueryDescription<'tcx> for queries::is_no_builtins<'tcx> {
    fn describe(_tcx: TyCtxt, _: CrateNum) -> String {
        format!("test whether a crate has #![no_builtins]")
    }
}

impl<'tcx> QueryDescription<'tcx> for queries::panic_strategy<'tcx> {
    fn describe(_tcx: TyCtxt, _: CrateNum) -> String {
        format!("query a crate's configured panic strategy")
    }
}

impl<'tcx> QueryDescription<'tcx> for queries::is_profiler_runtime<'tcx> {
    fn describe(_tcx: TyCtxt, _: CrateNum) -> String {
        format!("query a crate is #![profiler_runtime]")
    }
}

impl<'tcx> QueryDescription<'tcx> for queries::is_sanitizer_runtime<'tcx> {
    fn describe(_tcx: TyCtxt, _: CrateNum) -> String {
        format!("query a crate is #![sanitizer_runtime]")
    }
}

impl<'tcx> QueryDescription<'tcx> for queries::exported_symbol_ids<'tcx> {
    fn describe(_tcx: TyCtxt, _: CrateNum) -> String {
        format!("looking up the exported symbols of a crate")
    }
}

impl<'tcx> QueryDescription<'tcx> for queries::native_libraries<'tcx> {
    fn describe(_tcx: TyCtxt, _: CrateNum) -> String {
        format!("looking up the native libraries of a linked crate")
    }
}

impl<'tcx> QueryDescription<'tcx> for queries::plugin_registrar_fn<'tcx> {
    fn describe(_tcx: TyCtxt, _: CrateNum) -> String {
        format!("looking up the plugin registrar for a crate")
    }
}

impl<'tcx> QueryDescription<'tcx> for queries::derive_registrar_fn<'tcx> {
    fn describe(_tcx: TyCtxt, _: CrateNum) -> String {
        format!("looking up the derive registrar for a crate")
    }
}

impl<'tcx> QueryDescription<'tcx> for queries::crate_disambiguator<'tcx> {
    fn describe(_tcx: TyCtxt, _: CrateNum) -> String {
        format!("looking up the disambiguator a crate")
    }
}

impl<'tcx> QueryDescription<'tcx> for queries::crate_hash<'tcx> {
    fn describe(_tcx: TyCtxt, _: CrateNum) -> String {
        format!("looking up the hash a crate")
    }
}

impl<'tcx> QueryDescription<'tcx> for queries::original_crate_name<'tcx> {
    fn describe(_tcx: TyCtxt, _: CrateNum) -> String {
        format!("looking up the original name a crate")
    }
}

impl<'tcx> QueryDescription<'tcx> for queries::implementations_of_trait<'tcx> {
    fn describe(_tcx: TyCtxt, _: (CrateNum, DefId)) -> String {
        format!("looking up implementations of a trait in a crate")
    }
}

impl<'tcx> QueryDescription<'tcx> for queries::all_trait_implementations<'tcx> {
    fn describe(_tcx: TyCtxt, _: CrateNum) -> String {
        format!("looking up all (?) trait implementations")
    }
}

impl<'tcx> QueryDescription<'tcx> for queries::link_args<'tcx> {
    fn describe(_tcx: TyCtxt, _: CrateNum) -> String {
        format!("looking up link arguments for a crate")
    }
}

impl<'tcx> QueryDescription<'tcx> for queries::resolve_lifetimes<'tcx> {
    fn describe(_tcx: TyCtxt, _: CrateNum) -> String {
        format!("resolving lifetimes")
    }
}

impl<'tcx> QueryDescription<'tcx> for queries::named_region_map<'tcx> {
    fn describe(_tcx: TyCtxt, _: DefIndex) -> String {
        format!("looking up a named region")
    }
}

impl<'tcx> QueryDescription<'tcx> for queries::is_late_bound_map<'tcx> {
    fn describe(_tcx: TyCtxt, _: DefIndex) -> String {
        format!("testing if a region is late boudn")
    }
}

impl<'tcx> QueryDescription<'tcx> for queries::object_lifetime_defaults_map<'tcx> {
    fn describe(_tcx: TyCtxt, _: DefIndex) -> String {
        format!("looking up lifetime defaults for a region")
    }
}

impl<'tcx> QueryDescription<'tcx> for queries::dep_kind<'tcx> {
    fn describe(_tcx: TyCtxt, _: CrateNum) -> String {
        format!("fetching what a dependency looks like")
    }
}

impl<'tcx> QueryDescription<'tcx> for queries::crate_name<'tcx> {
    fn describe(_tcx: TyCtxt, _: CrateNum) -> String {
        format!("fetching what a crate is named")
    }
}

impl<'tcx> QueryDescription<'tcx> for queries::get_lang_items<'tcx> {
    fn describe(_tcx: TyCtxt, _: CrateNum) -> String {
        format!("calculating the lang items map")
    }
}

impl<'tcx> QueryDescription<'tcx> for queries::defined_lang_items<'tcx> {
    fn describe(_tcx: TyCtxt, _: CrateNum) -> String {
        format!("calculating the lang items defined in a crate")
    }
}

impl<'tcx> QueryDescription<'tcx> for queries::missing_lang_items<'tcx> {
    fn describe(_tcx: TyCtxt, _: CrateNum) -> String {
        format!("calculating the missing lang items in a crate")
    }
}

impl<'tcx> QueryDescription<'tcx> for queries::visible_parent_map<'tcx> {
    fn describe(_tcx: TyCtxt, _: CrateNum) -> String {
        format!("calculating the visible parent map")
    }
}

impl<'tcx> QueryDescription<'tcx> for queries::missing_extern_crate_item<'tcx> {
    fn describe(_tcx: TyCtxt, _: CrateNum) -> String {
        format!("seeing if we're missing an `extern crate` item for this crate")
    }
}

impl<'tcx> QueryDescription<'tcx> for queries::used_crate_source<'tcx> {
    fn describe(_tcx: TyCtxt, _: CrateNum) -> String {
        format!("looking at the source for a crate")
    }
}

impl<'tcx> QueryDescription<'tcx> for queries::postorder_cnums<'tcx> {
    fn describe(_tcx: TyCtxt, _: CrateNum) -> String {
        format!("generating a postorder list of CrateNums")
    }
}

impl<'tcx> QueryDescription<'tcx> for queries::maybe_unused_extern_crates<'tcx> {
    fn describe(_tcx: TyCtxt, _: CrateNum) -> String {
        format!("looking up all possibly unused extern crates")
    }
}

impl<'tcx> QueryDescription<'tcx> for queries::stability_index<'tcx> {
    fn describe(_tcx: TyCtxt, _: CrateNum) -> String {
        format!("calculating the stability index for the local crate")
    }
}

impl<'tcx> QueryDescription<'tcx> for queries::all_crate_nums<'tcx> {
    fn describe(_tcx: TyCtxt, _: CrateNum) -> String {
        format!("fetching all foreign CrateNum instances")
    }
}

impl<'tcx> QueryDescription<'tcx> for queries::exported_symbols<'tcx> {
    fn describe(_tcx: TyCtxt, _: CrateNum) -> String {
        format!("exported_symbols")
    }
}

impl<'tcx> QueryDescription<'tcx> for queries::collect_and_partition_translation_items<'tcx> {
    fn describe(_tcx: TyCtxt, _: CrateNum) -> String {
        format!("collect_and_partition_translation_items")
    }
}

impl<'tcx> QueryDescription<'tcx> for queries::codegen_unit<'tcx> {
    fn describe(_tcx: TyCtxt, _: InternedString) -> String {
        format!("codegen_unit")
    }
}

impl<'tcx> QueryDescription<'tcx> for queries::compile_codegen_unit<'tcx> {
    fn describe(_tcx: TyCtxt, _: InternedString) -> String {
        format!("compile_codegen_unit")
    }
}

impl<'tcx> QueryDescription<'tcx> for queries::output_filenames<'tcx> {
    fn describe(_tcx: TyCtxt, _: CrateNum) -> String {
        format!("output_filenames")
    }
}

impl<'tcx> QueryDescription<'tcx> for queries::has_clone_closures<'tcx> {
    fn describe(_tcx: TyCtxt, _: CrateNum) -> String {
        format!("seeing if the crate has enabled `Clone` closures")
    }
}

impl<'tcx> QueryDescription<'tcx> for queries::vtable_methods<'tcx> {
    fn describe(tcx: TyCtxt, key: ty::PolyTraitRef<'tcx> ) -> String {
        format!("finding all methods for trait {}", tcx.item_path_str(key.def_id()))
    }
}

impl<'tcx> QueryDescription<'tcx> for queries::has_copy_closures<'tcx> {
    fn describe(_tcx: TyCtxt, _: CrateNum) -> String {
        format!("seeing if the crate has enabled `Copy` closures")
    }
}

impl<'tcx> QueryDescription<'tcx> for queries::fully_normalize_monormophic_ty<'tcx> {
    fn describe(_tcx: TyCtxt, _: Ty) -> String {
        format!("normalizing types")
    }
}

impl<'tcx> QueryDescription<'tcx> for queries::typeck_tables_of<'tcx> {
    #[inline]
    fn cache_on_disk(def_id: Self::Key) -> bool {
        def_id.is_local()
    }

    fn try_load_from_disk(tcx: TyCtxt<'_, 'tcx, 'tcx>,
                          id: SerializedDepNodeIndex)
                          -> Option<Self::Value> {
        let typeck_tables: Option<ty::TypeckTables<'tcx>> = tcx
            .on_disk_query_result_cache
            .try_load_query_result(tcx, id);

        typeck_tables.map(|tables| tcx.alloc_tables(tables))
    }
}

impl<'tcx> QueryDescription<'tcx> for queries::optimized_mir<'tcx> {
    #[inline]
    fn cache_on_disk(def_id: Self::Key) -> bool {
        def_id.is_local()
    }

    fn try_load_from_disk<'a>(tcx: TyCtxt<'a, 'tcx, 'tcx>,
                              id: SerializedDepNodeIndex)
                              -> Option<Self::Value> {
        let mir: Option<::mir::Mir<'tcx>> = tcx.on_disk_query_result_cache
                                               .try_load_query_result(tcx, id);
        mir.map(|x| tcx.alloc_mir(x))
    }
}

impl<'tcx> QueryDescription<'tcx> for queries::substitute_normalize_and_test_predicates<'tcx> {
    fn describe(tcx: TyCtxt, key: (DefId, &'tcx Substs<'tcx>)) -> String {
        format!("testing substituted normalized predicates:`{}`", tcx.item_path_str(key.0))
    }
}

impl<'tcx> QueryDescription<'tcx> for queries::target_features_whitelist<'tcx> {
    fn describe(_tcx: TyCtxt, _: CrateNum) -> String {
        format!("looking up the whitelist of target features")
    }
}

<<<<<<< HEAD
impl<'tcx> QueryDescription<'tcx> for queries::instance_def_size_estimate<'tcx> {
    fn describe(tcx: TyCtxt, def: ty::InstanceDef<'tcx>) -> String {
        format!("estimating size for `{}`", tcx.item_path_str(def.def_id()))
=======
impl<'tcx> QueryDescription<'tcx> for queries::generics_of<'tcx> {
    #[inline]
    fn cache_on_disk(def_id: Self::Key) -> bool {
        def_id.is_local()
    }

    fn try_load_from_disk<'a>(tcx: TyCtxt<'a, 'tcx, 'tcx>,
                              id: SerializedDepNodeIndex)
                              -> Option<Self::Value> {
        let generics: Option<ty::Generics> = tcx.on_disk_query_result_cache
                                                .try_load_query_result(tcx, id);
        generics.map(|x| tcx.alloc_generics(x))
>>>>>>> 0a4f3473
    }
}

macro_rules! impl_disk_cacheable_query(
    ($query_name:ident, |$key:tt| $cond:expr) => {
        impl<'tcx> QueryDescription<'tcx> for queries::$query_name<'tcx> {
            #[inline]
            fn cache_on_disk($key: Self::Key) -> bool {
                $cond
            }

            #[inline]
            fn try_load_from_disk<'a>(tcx: TyCtxt<'a, 'tcx, 'tcx>,
                                      id: SerializedDepNodeIndex)
                                      -> Option<Self::Value> {
                tcx.on_disk_query_result_cache.try_load_query_result(tcx, id)
            }
        }
    }
);

impl_disk_cacheable_query!(unsafety_check_result, |def_id| def_id.is_local());
impl_disk_cacheable_query!(borrowck, |def_id| def_id.is_local());
impl_disk_cacheable_query!(mir_borrowck, |def_id| def_id.is_local());
impl_disk_cacheable_query!(mir_const_qualif, |def_id| def_id.is_local());
impl_disk_cacheable_query!(check_match, |def_id| def_id.is_local());
impl_disk_cacheable_query!(contains_extern_indicator, |_| true);
impl_disk_cacheable_query!(def_symbol_name, |_| true);
impl_disk_cacheable_query!(type_of, |def_id| def_id.is_local());
impl_disk_cacheable_query!(predicates_of, |def_id| def_id.is_local());
impl_disk_cacheable_query!(used_trait_imports, |def_id| def_id.is_local());<|MERGE_RESOLUTION|>--- conflicted
+++ resolved
@@ -637,11 +637,12 @@
     }
 }
 
-<<<<<<< HEAD
 impl<'tcx> QueryDescription<'tcx> for queries::instance_def_size_estimate<'tcx> {
     fn describe(tcx: TyCtxt, def: ty::InstanceDef<'tcx>) -> String {
         format!("estimating size for `{}`", tcx.item_path_str(def.def_id()))
-=======
+    }
+}
+
 impl<'tcx> QueryDescription<'tcx> for queries::generics_of<'tcx> {
     #[inline]
     fn cache_on_disk(def_id: Self::Key) -> bool {
@@ -654,7 +655,6 @@
         let generics: Option<ty::Generics> = tcx.on_disk_query_result_cache
                                                 .try_load_query_result(tcx, id);
         generics.map(|x| tcx.alloc_generics(x))
->>>>>>> 0a4f3473
     }
 }
 
